--- conflicted
+++ resolved
@@ -1,8 +1,4 @@
-<<<<<<< HEAD
-import { createConnection, InitializeParams, InitializeResult, TextDocumentSyncKind } from 'vscode-languageserver';
-=======
 import { createConnection, InitializeParams, InitializeResult } from 'vscode-languageserver';
->>>>>>> 515e6040
 import { VLS } from './services/vls';
 
 const connection = process.argv.length <= 2 ? createConnection(process.stdin, process.stdout) : createConnection();
@@ -10,57 +6,6 @@
 console.log = connection.console.log.bind(connection.console);
 console.error = connection.console.error.bind(connection.console);
 
-<<<<<<< HEAD
-// After the server has started the client sends an initilize request. The server receives
-// in the passed params the rootPath of the workspace plus the client capabilites
-connection.onInitialize(
-  (params: InitializeParams): InitializeResult => {
-    const initializationOptions = params.initializationOptions;
-
-    const workspacePath = params.rootPath;
-    if (!workspacePath) {
-      console.error('No workspace path found. Vetur initialization failed');
-      return {
-        capabilities: {}
-      };
-    }
-
-    console.log('Vetur initialized');
-    const vls = new VLS(workspacePath, connection);
-
-    if (initializationOptions && initializationOptions.config) {
-      vls.configure(initializationOptions.config);
-    }
-
-    return {
-      capabilities: {
-        textDocumentSync: {
-          change: TextDocumentSyncKind.Incremental,
-          openClose: true,
-          save: {
-            includeText: true
-          },
-          willSave: true
-        },
-        completionProvider: { resolveProvider: true, triggerCharacters: ['.', ':', '<', '"', "'", '/', '@', '*'] },
-        signatureHelpProvider: { triggerCharacters: ['('] },
-        documentFormattingProvider: true,
-        hoverProvider: true,
-        documentHighlightProvider: true,
-        documentLinkProvider: {
-          resolveProvider: false
-        },
-        documentSymbolProvider: true,
-        definitionProvider: true,
-        referencesProvider: true,
-        colorProvider: true
-      }
-    };
-  }
-);
-
-connection.listen();
-=======
 const vls = new VLS(connection);
 connection.onInitialize(
   async (params: InitializeParams): Promise<InitializeResult> => {
@@ -74,5 +19,4 @@
   }
 );
 
-vls.listen();
->>>>>>> 515e6040
+vls.listen();