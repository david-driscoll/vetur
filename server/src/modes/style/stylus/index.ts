import * as _ from 'lodash';
import * as emmet from 'vscode-emmet-helper';
import { CompletionList, TextEdit } from 'vscode-languageserver-types';
import { IStylusSupremacy } from './stylus-supremacy';

import { Priority } from '../emmet';
<<<<<<< HEAD
import { getLanguageModelCache } from '../../languageModelCache';
import { LanguageMode } from '../../languageModes';
=======
import { LanguageModelCache, getLanguageModelCache } from '../../../embeddedSupport/languageModelCache';
import { LanguageMode } from '../../../embeddedSupport/languageModes';
import { VueDocumentRegions } from '../../../embeddedSupport/embeddedSupport';
>>>>>>> f3802194

import { provideCompletionItems } from './completion-item';
import { provideDocumentSymbols } from './symbols-finder';
import { stylusHover } from './stylus-hover';
import { requireLocalPkg } from '../../../utils/prettier/requirePkg';
import { getFileFsPath } from '../../../utils/paths';
import { VLSFormatConfig } from '../../../config';
import { DocumentService } from '../../../services/documentService';

export function getStylusMode(documentService: DocumentService): LanguageMode {
  const embeddedDocuments = getLanguageModelCache(10, 60, document =>
<<<<<<< HEAD
    documentService.getDocumentInfo(document)!.regions.getEmbeddedDocument('stylus')
=======
    documentRegions.get(document).getSingleLanguageDocument('stylus')
>>>>>>> f3802194
  );
  let baseIndentShifted = false;
  let config: any = {};
  return {
    getId: () => 'stylus',
    configure(c) {
      baseIndentShifted = _.get(c, 'vetur.format.styleInitialIndent', false);
      config = c;
    },
    onDocumentRemoved() {},
    dispose() {},
    doComplete(document, position) {
      const embedded = embeddedDocuments.get(document);

      const lsCompletions = provideCompletionItems(embedded, position);
      const lsItems = _.map(lsCompletions.items, i => {
        return {
          ...i,
          sortText: Priority.Platform + i.label
        };
      });

      const emmetCompletions: CompletionList = emmet.doComplete(document, position, 'stylus', config.emmet);
      if (!emmetCompletions) {
        return { isIncomplete: false, items: lsItems };
      } else {
        const emmetItems = _.map(emmetCompletions.items, i => {
          return {
            ...i,
            sortText: Priority.Emmet + i.label
          };
        });
        return {
          isIncomplete: emmetCompletions.isIncomplete,
          items: _.concat(emmetItems, lsItems)
        };
      }
    },
    findDocumentSymbols(document) {
      const embedded = embeddedDocuments.get(document);
      return provideDocumentSymbols(embedded);
    },
    doHover(document, position) {
      const embedded = embeddedDocuments.get(document);
      return stylusHover(embedded, position);
    },
    format(document, range, formatParams) {
      if (config.vetur.format.defaultFormatter.stylus === 'none') {
        return [];
      }

      const stylusSupremacy: IStylusSupremacy = requireLocalPkg(getFileFsPath(document.uri), 'stylus-supremacy');

      const inputText = document.getText(range);

      const vlsFormatConfig = config.vetur.format as VLSFormatConfig;
      const tabStopChar = vlsFormatConfig.options.useTabs ? '\t' : ' '.repeat(vlsFormatConfig.options.tabSize);

      // Note that this would have been `document.eol` ideally
      const newLineChar = inputText.includes('\r\n') ? '\r\n' : '\n';

      // Determine the base indentation for the multi-line Stylus content
      let baseIndent = '';
      if (range.start.line !== range.end.line) {
        const styleTagLine = document.getText().split(/\r?\n/)[range.start.line];
        if (styleTagLine) {
          baseIndent = _.get(styleTagLine.match(/^(\t|\s)+/), '0', '');
        }
      }

      // Add one more indentation when `vetur.format.styleInitialIndent` is set to `true`
      if (baseIndentShifted) {
        baseIndent += tabStopChar;
      }

      // Build the formatting options for Stylus Supremacy
      // See https://thisismanta.github.io/stylus-supremacy/#options
      const stylusSupremacyFormattingOptions = stylusSupremacy.createFormattingOptions(config.stylusSupremacy || {});
      const formattingOptions = {
        ...stylusSupremacyFormattingOptions,
        tabStopChar,
        newLineChar: '\n'
      };

      const formattedText = stylusSupremacy.format(inputText, formattingOptions);

      // Add the base indentation and correct the new line characters
      const outputText = formattedText
        .split(/\n/)
        .map(line => (line.length > 0 ? baseIndent + line : ''))
        .join(newLineChar);

      return [TextEdit.replace(range, outputText)];
    }
  };
}

export const wordPattern = /(#?-?\d*\.\d\w*%?)|([$@#!.:]?[\w-?]+%?)|[$@#!.]/g;<|MERGE_RESOLUTION|>--- conflicted
+++ resolved
@@ -4,14 +4,9 @@
 import { IStylusSupremacy } from './stylus-supremacy';
 
 import { Priority } from '../emmet';
-<<<<<<< HEAD
-import { getLanguageModelCache } from '../../languageModelCache';
-import { LanguageMode } from '../../languageModes';
-=======
 import { LanguageModelCache, getLanguageModelCache } from '../../../embeddedSupport/languageModelCache';
 import { LanguageMode } from '../../../embeddedSupport/languageModes';
 import { VueDocumentRegions } from '../../../embeddedSupport/embeddedSupport';
->>>>>>> f3802194
 
 import { provideCompletionItems } from './completion-item';
 import { provideDocumentSymbols } from './symbols-finder';
@@ -23,11 +18,7 @@
 
 export function getStylusMode(documentService: DocumentService): LanguageMode {
   const embeddedDocuments = getLanguageModelCache(10, 60, document =>
-<<<<<<< HEAD
-    documentService.getDocumentInfo(document)!.regions.getEmbeddedDocument('stylus')
-=======
-    documentRegions.get(document).getSingleLanguageDocument('stylus')
->>>>>>> f3802194
+    documentService.getDocumentInfo(document)!.regions.getSingleLanguageDocument('stylus')
   );
   let baseIndentShifted = false;
   let config: any = {};
