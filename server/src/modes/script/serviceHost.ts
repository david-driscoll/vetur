--- conflicted
+++ resolved
@@ -20,7 +20,7 @@
   (tsModule as any).updateLanguageServiceSourceFile = updateLanguageServiceSourceFile;
 }
 
-function createVueSys(tsModule: T_TypeScript) {
+function getVueSys(tsModule: T_TypeScript) {
   const vueSys: ts.System = {
     ...tsModule.sys,
     fileExists(path: string) {
@@ -83,6 +83,7 @@
   externalDocumentService: ExternalDocumentService
 ) {
   patchTS(tsModule);
+  const vueSys = getVueSys(tsModule);
   let currentScriptDoc: DocumentRegion;
   const versions = new Map<string, number>();
   const scriptDocs = new Map<string, DocumentRegion>();
@@ -115,7 +116,7 @@
       }
     }
     if (isVirtualVueTemplateFile(fileFsPath)) {
-      scriptDocs.set(fileFsPath, doc);
+      scriptDocs.set(fileFsPath, doc.regions);
       versions.set(fileFsPath, (versions.get(fileFsPath) || 0) + 1);
     } else if (!currentScriptDoc || doc.uri !== currentScriptDoc.uri || doc.version !== currentScriptDoc.version) {
       currentScriptDoc = jsDocuments.get(doc);
@@ -145,36 +146,11 @@
     return scriptDocs.get(fsPath);
   }
 
-<<<<<<< HEAD
-  const vueSys = createVueSys(tsModule);
-
-  const host: ts.LanguageServiceHost = {
-    getCompilationSettings: () => compilerOptions,
-    getScriptFileNames: () => files,
-    getScriptVersion(fileName) {
-      if (fileName === bridge.fileName) {
-        return bridgeSnapshot.version.toString();
-      }
-      const normalizedFileFsPath = getNormalizedFileFsPath(fileName);
-      const version = versions.get(normalizedFileFsPath);
-      return version ? version.toString() : '0';
-    },
-    getScriptKind(fileName) {
-      if (isVue(fileName)) {
-        const uri = Uri.file(fileName);
-        fileName = uri.fsPath;
-        const doc =
-          scriptDocs.get(fileName) ||
-          jsDocuments.get(TextDocument.create(uri.toString(), 'vue', 0, tsModule.sys.readFile(fileName) || ''));
-        return getScriptKind(tsModule, doc.languageId);
-      } else {
-=======
   function createLanguageServiceHost(options: ts.CompilerOptions): ts.LanguageServiceHost {
     return {
       getCompilationSettings: () => options,
       getScriptFileNames: () => files,
       getScriptVersion(fileName) {
->>>>>>> f3802194
         if (fileName === bridge.fileName) {
           return '0';
         }
@@ -246,63 +222,16 @@
       },
       getScriptSnapshot: (fileName: string) => {
         if (fileName === bridge.fileName) {
-          const text = isOldVersion ? bridge.oldContent : bridge.content;
-          return {
-            getText: (start, end) => text.substring(start, end),
-            getLength: () => text.length,
-            getChangeRange: () => void 0
-          };
+          return bridgeSnapshot;
         }
         const normalizedFileFsPath = getNormalizedFileFsPath(fileName);
         const doc = scriptDocs.get(normalizedFileFsPath);
-        let fileText = doc ? doc.getText() : tsModule.sys.readFile(normalizedFileFsPath) || '';
-        if (!doc && isVue(fileName)) {
-          // Note: This is required in addition to the parsing in embeddedSupport because
-          // this works for .vue files that aren't even loaded by VS Code yet.
-          fileText = parseVueScript(fileText);
+        if (doc) {
+          return doc.snapshot;
         }
-<<<<<<< HEAD
-        if (!resolved.resolvedFileName.endsWith('.vue.ts')) {
-          return resolved;
-        }
-        const resolvedFileName = resolved.resolvedFileName.slice(0, -3);
-        const uri = Uri.file(resolvedFileName);
-        const doc =
-          scriptDocs.get(resolvedFileName) ||
-          jsDocuments.get(TextDocument.create(uri.toString(), 'vue', 0, tsModule.sys.readFile(resolvedFileName) || ''));
-        const extension =
-          doc.languageId === 'typescript'
-            ? tsModule.Extension.Ts
-            : doc.languageId === 'tsx'
-            ? tsModule.Extension.Tsx
-            : tsModule.Extension.Js;
-        return { resolvedFileName, extension };
-      });
-    },
-    getScriptSnapshot: (fileName: string) => {
-      if (fileName === bridge.fileName) {
-        return bridgeSnapshot;
-      }
-      const normalizedFileFsPath = getNormalizedFileFsPath(fileName);
-      const doc = scriptDocs.get(normalizedFileFsPath);
-      if (doc) {
-        return doc.snapshot;
-      }
-
-      const info = externalDocumentService.getOrLoadDocument(Uri.file(fileName));
-      return info.snapshot;
-    },
-    getCurrentDirectory: () => workspacePath,
-    getDefaultLibFileName: tsModule.getDefaultLibFilePath,
-    getNewLine: () => '\n',
-    useCaseSensitiveFileNames: () => true
-  };
-=======
-        return {
-          getText: (start, end) => fileText.substring(start, end),
-          getLength: () => fileText.length,
-          getChangeRange: () => void 0
-        };
+
+        const info = externalDocumentService.getOrLoadDocument(Uri.file(fileName));
+        return info.snapshot;
       },
       getCurrentDirectory: () => workspacePath,
       getDefaultLibFileName: tsModule.getDefaultLibFilePath,
@@ -324,7 +253,6 @@
   const registry = tsModule.createDocumentRegistry(true);
   let jsLanguageService = tsModule.createLanguageService(jsHost, registry);
   const templateLanguageService = tsModule.createLanguageService(templateHost, registry);
->>>>>>> f3802194
 
   return {
     updateCurrentTextDocument,
