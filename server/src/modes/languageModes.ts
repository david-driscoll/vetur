--- conflicted
+++ resolved
@@ -17,11 +17,8 @@
   ColorInformation,
   Color,
   ColorPresentation,
-<<<<<<< HEAD
-  TextDocument
-=======
-  Command,
->>>>>>> 515e6040
+  TextDocument,
+  Command
 } from 'vscode-languageserver-types';
 
 import { LanguageModelCache } from './languageModelCache';
@@ -32,26 +29,28 @@
 import { getStylusMode } from './style/stylus';
 import { DocumentContext, RefactorAction } from '../types';
 import { VueInfoService } from '../services/vueInfoService';
-<<<<<<< HEAD
 import { DocumentService, VueDocumentInfo } from '../services/documentService';
 import { ExternalDocumentService } from '../services/externalDocumentService';
-=======
 import { DependencyService } from '../services/dependencyService';
 
 export interface VLSServices {
   infoService?: VueInfoService;
   dependencyService?: DependencyService;
 }
->>>>>>> 515e6040
 
 export interface LanguageMode {
   getId(): string;
   configure?(options: any): void;
-<<<<<<< HEAD
-  configureService?(infoService: VueInfoService): void;
   updateFileInfo?(doc: VueDocumentInfo): void;
 
   doValidation?(document: VueDocumentInfo): Diagnostic[];
+  getCodeActions?(
+    document: VueDocumentInfo,
+    range: Range,
+    formatParams: FormattingOptions,
+    context: CodeActionContext
+  ): Command[];
+  getRefactorEdits?(doc: VueDocumentInfo, args: RefactorAction): Command;
   doComplete?(document: VueDocumentInfo, position: Position): CompletionList;
   doResolve?(document: VueDocumentInfo, item: CompletionItem): CompletionItem;
   doHover?(document: VueDocumentInfo, position: Position): Hover;
@@ -64,137 +63,33 @@
   format?(document: VueDocumentInfo, range: Range, options: FormattingOptions): TextEdit[];
   findDocumentColors?(document: VueDocumentInfo): ColorInformation[];
   getColorPresentations?(document: VueDocumentInfo, color: Color, range: Range): ColorPresentation[];
-=======
-  updateFileInfo?(doc: TextDocument): void;
-
-  doValidation?(document: TextDocument): Diagnostic[];
-  getCodeActions?(
-    document: TextDocument,
-    range: Range,
-    formatParams: FormattingOptions,
-    context: CodeActionContext): Command[];
-  getRefactorEdits?(doc: TextDocument, args: RefactorAction): Command;
-  doComplete?(document: TextDocument, position: Position): CompletionList;
-  doResolve?(document: TextDocument, item: CompletionItem): CompletionItem;
-  doHover?(document: TextDocument, position: Position): Hover;
-  doSignatureHelp?(document: TextDocument, position: Position): SignatureHelp | null;
-  findDocumentHighlight?(document: TextDocument, position: Position): DocumentHighlight[];
-  findDocumentSymbols?(document: TextDocument): SymbolInformation[];
-  findDocumentLinks?(document: TextDocument, documentContext: DocumentContext): DocumentLink[];
-  findDefinition?(document: TextDocument, position: Position): Definition;
-  findReferences?(document: TextDocument, position: Position): Location[];
-  format?(document: TextDocument, range: Range, options: FormattingOptions): TextEdit[];
-  findDocumentColors?(document: TextDocument): ColorInformation[];
-  getColorPresentations?(document: TextDocument, color: Color, range: Range): ColorPresentation[];
->>>>>>> 515e6040
 
   onDocumentChanged?(filePath: string): void;
-  onDocumentRemoved(document: TextDocument): void;
+  onDocumentRemoved(document: VueDocumentInfo): void;
   dispose(): void;
 }
 
-<<<<<<< HEAD
-export interface LanguageModes {
-  getModeAtPosition(document: VueDocumentInfo, position: Position): LanguageMode | null;
-  getModesInRange(document: VueDocumentInfo, range: Range): LanguageModeRange[];
-  getAllModes(): LanguageMode[];
-  getAllModesInDocument(document: VueDocumentInfo): LanguageMode[];
-  getMode(languageId: string): LanguageMode;
-  onDocumentRemoved(document: TextDocument): void;
-  dispose(): void;
-}
-
-=======
->>>>>>> 515e6040
 export interface LanguageModeRange extends Range {
   mode: LanguageMode;
   attributeValue?: boolean;
 }
 
-<<<<<<< HEAD
-export function getLanguageModes(
-  workspacePath: string | null | undefined,
-  documentService: DocumentService,
-  externalDocumentService: ExternalDocumentService
-): LanguageModes {
-  let modelCaches: LanguageModelCache<any>[] = [];
-
-  const jsMode = getJavascriptMode(documentService, externalDocumentService, workspacePath);
-  let modes: { [k: string]: LanguageMode } = {
-    vue: getVueMode(),
-    'vue-html': getVueHTMLMode(documentService, workspacePath),
-    css: getCSSMode(documentService),
-    postcss: getPostCSSMode(documentService),
-    scss: getSCSSMode(documentService),
-    less: getLESSMode(documentService),
-    stylus: getStylusMode(documentService),
-    javascript: jsMode,
-    tsx: jsMode,
-    typescript: jsMode
-  };
-
-  return {
-    getModeAtPosition(document: VueDocumentInfo, position: Position): LanguageMode | null {
-      const languageId = document.regions.getLanguageAtPosition(position);
-      if (languageId) {
-        return modes[languageId];
-      }
-      return null;
-    },
-    getModesInRange(document: VueDocumentInfo, range: Range): LanguageModeRange[] {
-      return document.regions.getLanguageRanges(range).map(r => {
-        return {
-          start: r.start,
-          end: r.end,
-          mode: modes[r.languageId],
-          attributeValue: r.attributeValue
-        };
-      });
-    },
-    getAllModesInDocument(document: VueDocumentInfo): LanguageMode[] {
-      const result = [];
-      for (const languageId of document.regions.getLanguagesInDocument()) {
-        const mode = modes[languageId];
-        if (mode) {
-          result.push(mode);
-        }
-      }
-      return result;
-    },
-    getAllModes(): LanguageMode[] {
-      const result = [];
-      for (const languageId in modes) {
-        const mode = modes[languageId];
-        if (mode) {
-          result.push(mode);
-        }
-      }
-      return result;
-    },
-    getMode(languageId: string): LanguageMode {
-      return modes[languageId];
-    },
-    onDocumentRemoved(doc: TextDocument) {
-      modelCaches.forEach(mc => mc.onDocumentRemoved(doc));
-      for (const mode in modes) {
-        modes[mode].onDocumentRemoved(doc);
-=======
 export class LanguageModes {
   private modes: { [k: string]: LanguageMode } = {};
-  private documentRegions: LanguageModelCache<VueDocumentRegions>;
   private modelCaches: LanguageModelCache<any>[];
 
-  constructor() {
-    this.documentRegions = getLanguageModelCache<VueDocumentRegions>(10, 60, document => getDocumentRegions(document));
-
+  constructor(
+    private readonly documentService: DocumentService,
+    private readonly externalDocumentService: ExternalDocumentService
+  ) {
     this.modelCaches = [];
-    this.modelCaches.push(this.documentRegions);
   }
 
   async init(workspacePath: string, services: VLSServices) {
-    const vueHtmlMode = getVueHTMLMode(this.documentRegions, workspacePath, services.infoService);
+    const vueHtmlMode = getVueHTMLMode(this.documentService, workspacePath, services.infoService);
     const jsMode = await getJavascriptMode(
-      this.documentRegions,
+      this.documentService,
+      this.externalDocumentService,
       workspacePath,
       services.infoService,
       services.dependencyService
@@ -202,18 +97,18 @@
 
     this.modes['vue'] = getVueMode();
     this.modes['vue-html'] = vueHtmlMode;
-    this.modes['css'] = getCSSMode(this.documentRegions);
-    this.modes['postcss'] = getPostCSSMode(this.documentRegions);
-    this.modes['scss'] = getSCSSMode(this.documentRegions);
-    this.modes['less'] = getLESSMode(this.documentRegions);
-    this.modes['stylus'] = getStylusMode(this.documentRegions);
+    this.modes['css'] = getCSSMode(this.documentService);
+    this.modes['postcss'] = getPostCSSMode(this.documentService);
+    this.modes['scss'] = getSCSSMode(this.documentService);
+    this.modes['less'] = getLESSMode(this.documentService);
+    this.modes['stylus'] = getStylusMode(this.documentService);
     this.modes['javascript'] = jsMode;
     this.modes['tsx'] = jsMode;
     this.modes['typescript'] = jsMode;
   }
 
   getModeAtPosition(document: TextDocument, position: Position): LanguageMode | null {
-    const languageId = this.documentRegions.get(document).getLanguageAtPosition(position);
+    const languageId = this.documentService.getDocumentInfo(document)!.regions.getLanguageAtPosition(position);
     if (languageId) {
       return this.modes[languageId];
     }
@@ -221,9 +116,9 @@
   }
 
   getModesInRange(document: TextDocument, range: Range): LanguageModeRange[] {
-    return this.documentRegions
-      .get(document)
-      .getLanguageRanges(range)
+    return this.documentService
+      .getDocumentInfo(document)!
+      .regions.getLanguageRanges(range)
       .map(r => {
         return {
           start: r.start,
@@ -236,11 +131,10 @@
 
   getAllModesInDocument(document: TextDocument): LanguageMode[] {
     const result = [];
-    for (const languageId of this.documentRegions.get(document).getLanguagesInDocument()) {
+    for (const languageId of this.documentService.getDocumentInfo(document)!.regions.getLanguagesInDocument()) {
       const mode = this.modes[languageId];
       if (mode) {
         result.push(mode);
->>>>>>> 515e6040
       }
     }
     return result;
@@ -261,7 +155,7 @@
     return this.modes[languageId];
   }
 
-  onDocumentRemoved(document: TextDocument) {
+  onDocumentRemoved(document: VueDocumentInfo) {
     this.modelCaches.forEach(mc => mc.onDocumentRemoved(document));
     for (const mode in this.modes) {
       this.modes[mode].onDocumentRemoved(document);
