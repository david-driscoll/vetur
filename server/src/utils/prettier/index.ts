--- conflicted
+++ resolved
@@ -40,32 +40,7 @@
   try {
     const prettierEslint = requireLocalPkg(fileFsPath, 'prettier-eslint') as PrettierEslintFormat;
     const prettierOptions = getPrettierOptions(prettierVSCodeConfig, parser, fileFsPath);
-
-<<<<<<< HEAD
-=======
-    const extensionMap: { [k in ParserOption]: string } = {
-      babylon: '.js',
-      flow: '.js',
-      css: '.css',
-      scss: '.scss',
-      less: '.less',
-      typescript: '.ts',
-      json: '.json',
-      graphql: '.graphql',
-    };
-
-    const path = require('path');
-    const newExtension = extensionMap[parser];
-    const newFileName = path.basename(fileFsPath, path.extname(fileFsPath));
-    const newFilePath = path.format({
-      dir: path.dirname(fileFsPath),
-      name: newFileName,
-      ext: newExtension
-    });
-
->>>>>>> 9da8f77b
     const prettierifiedCode = prettierEslint({
-      filePath: require('path').dirname(filePath),
       prettierOptions: { parser },
       text: code,
       fallbackPrettierOptions: prettierOptions
