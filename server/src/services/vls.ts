import * as path from 'path';

import {
  DidChangeConfigurationParams,
  DocumentColorParams,
  DocumentFormattingParams,
  DocumentLinkParams,
  IConnection,
  TextDocumentPositionParams,
  ColorPresentationParams,
  InitializeParams,
  ServerCapabilities,
  TextDocumentSyncKind,
  DocumentFormattingRequest,
  Disposable,
  CodeActionParams
} from 'vscode-languageserver';
import {
  ColorInformation,
  CompletionItem,
  CompletionList,
  Definition,
  Diagnostic,
  DocumentHighlight,
  DocumentLink,
  DocumentSymbolParams,
  Hover,
  Location,
  Position,
  Range,
  SignatureHelp,
  SymbolInformation,
  TextDocument,
  TextDocumentChangeEvent,
  TextEdit,
  ColorPresentation
} from 'vscode-languageserver-types';

import Uri from 'vscode-uri';
import { LanguageModes } from '../modes/languageModes';
import { NULL_COMPLETION, NULL_HOVER, NULL_SIGNATURE } from '../modes/nullMode';
<<<<<<< HEAD
import { DocumentContext } from '../types';
import { DocumentService, VueDocumentInfo } from './documentService';
import { VueInfoService } from './vueInfoService';
import { ExternalDocumentService } from './externalDocumentService';

export class VLS {
  private readonly documentService: DocumentService;
  private readonly externalDocumentService: ExternalDocumentService;
=======
import { VueInfoService } from './vueInfoService';
import { DependencyService } from './dependencyService';
import * as _ from 'lodash';
import { DocumentContext, RefactorAction } from '../types';
import { DocumentService } from './documentService';

export class VLS {
  // @Todo: Remove this and DocumentContext
  private workspacePath: string | undefined;

  private documentService: DocumentService;
  private vueInfoService: VueInfoService;
  private dependencyService: DependencyService;
>>>>>>> 515e6040

  private languageModes: LanguageModes;

  private pendingValidationRequests: { [uri: string]: NodeJS.Timer } = {};
  private validationDelayMs = 200;
  private validation: { [k: string]: boolean } = {
    'vue-html': true,
    html: true,
    css: true,
    scss: true,
    less: true,
    postcss: true,
    javascript: true
  };

  private documentFormatterRegistration: Disposable | undefined;

<<<<<<< HEAD
  constructor(private workspacePath: string, private lspConnection: IConnection) {
    this.documentService = new DocumentService();
    this.externalDocumentService = new ExternalDocumentService();
    this.documentService.listen(lspConnection);
    this.externalDocumentService.listen(lspConnection);

    this.languageModes = getLanguageModes(workspacePath, this.documentService, this.externalDocumentService);
    this.vueInfoService = new VueInfoService(this.languageModes);
    this.languageModes.getAllModes().forEach(m => {
      if (m.configureService) {
        m.configureService(this.vueInfoService);
      }
    });

=======
  constructor(private lspConnection: IConnection) {
    this.documentService = new DocumentService(this.lspConnection);
    this.vueInfoService = new VueInfoService();
    this.dependencyService = new DependencyService();

    this.languageModes = new LanguageModes();
  }

  async init(params: InitializeParams) {
    const workspacePath = params.rootPath;
    if (!workspacePath) {
      console.error('No workspace path found. Vetur initialization failed.');
      return {
        capabilities: {}
      };
    }

    this.workspacePath = workspacePath;

    await this.vueInfoService.init(this.languageModes);
    await this.dependencyService.init(
      workspacePath,
      _.get(params.initializationOptions.config, ['vetur', 'useWorkspaceDependencies'], false)
    );
    await this.languageModes.init(workspacePath, {
      infoService: this.vueInfoService,
      dependencyService: this.dependencyService
    });

>>>>>>> 515e6040
    this.setupConfigListeners();
    this.setupLSPHandlers();
    this.setupFileChangeListeners();

    this.lspConnection.onShutdown(() => {
      this.dispose();
    });

    if (params.initializationOptions && params.initializationOptions.config) {
      this.configure(params.initializationOptions.config);
    }
  }

  listen() {
    this.lspConnection.listen();
  }

  private setupConfigListeners() {
    this.lspConnection.onDidChangeConfiguration(async ({ settings }: DidChangeConfigurationParams) => {
      this.configure(settings);

      // onDidChangeConfiguration will fire for Language Server startup
      await this.setupDynamicFormatters(settings);
    });

    this.documentService.getAllDocuments().forEach(this.triggerValidation);
  }

  private setupLSPHandlers() {
    this.lspConnection.onCompletion(this.onCompletion.bind(this));
    this.lspConnection.onCompletionResolve(this.onCompletionResolve.bind(this));

    this.lspConnection.onDefinition(this.onDefinition.bind(this));
    this.lspConnection.onDocumentFormatting(this.onDocumentFormatting.bind(this));
    this.lspConnection.onDocumentHighlight(this.onDocumentHighlight.bind(this));
    this.lspConnection.onDocumentLinks(this.onDocumentLinks.bind(this));
    this.lspConnection.onDocumentSymbol(this.onDocumentSymbol.bind(this));
    this.lspConnection.onHover(this.onHover.bind(this));
    this.lspConnection.onReferences(this.onReferences.bind(this));
    this.lspConnection.onSignatureHelp(this.onSignatureHelp.bind(this));
    this.lspConnection.onCodeAction(this.onCodeAction.bind(this));

    this.lspConnection.onDocumentColor(this.onDocumentColors.bind(this));
    this.lspConnection.onColorPresentation(this.onColorPresentations.bind(this));

    this.lspConnection.onRequest('requestCodeActionEdits', this.getRefactorEdits.bind(this));
  }

  private async setupDynamicFormatters(settings: any) {
    if (settings.vetur.format.enable === true) {
      if (!this.documentFormatterRegistration) {
        this.documentFormatterRegistration = await this.lspConnection.client.register(DocumentFormattingRequest.type, {
          documentSelector: ['vue']
        });
      }
    } else {
      if (this.documentFormatterRegistration) {
        this.documentFormatterRegistration.dispose();
      }
    }
  }

  private setupFileChangeListeners() {
    this.documentService.onDidChangeContent((change: TextDocumentChangeEvent) => {
      this.triggerValidation(this.documentService.getDocumentInfo(change.document.uri)!);
    });
    this.documentService.onDidSave((change: TextDocumentChangeEvent) => {
      this.triggerValidation(this.documentService.getDocumentInfo(change.document.uri)!);
    });
    this.documentService.onDidClose(e => {
      this.removeDocument(e.document);
    });
    this.externalDocumentService.onDidChangeContent(e => {
      const jsMode = this.languageModes.getMode('javascript');
      const fsPath = Uri.parse(e.document.uri).fsPath;
      jsMode.onDocumentChanged!(fsPath);
      this.documentService.getAllDocuments().forEach(d => {
        this.triggerValidation(d);
      });
    });
  }

  configure(config: any): void {
    const veturValidationOptions = config.vetur.validation;
    this.validation['vue-html'] = veturValidationOptions.template;
    this.validation.css = veturValidationOptions.style;
    this.validation.postcss = veturValidationOptions.style;
    this.validation.scss = veturValidationOptions.style;
    this.validation.less = veturValidationOptions.style;
    this.validation.javascript = veturValidationOptions.script;

    this.languageModes.getAllModes().forEach(m => {
      if (m.configure) {
        m.configure(config);
      }
    });
  }

  /**
   * Custom Notifications
   */

  displayInfoMessage(msg: string): void {
    this.lspConnection.sendNotification('$/displayInfo', msg);
  }
  displayWarningMessage(msg: string): void {
    this.lspConnection.sendNotification('$/displayWarning', msg);
  }
  displayErrorMessage(msg: string): void {
    this.lspConnection.sendNotification('$/displayError', msg);
  }

  /**
   * Language Features
   */

  onDocumentFormatting({ textDocument, options }: DocumentFormattingParams): TextEdit[] {
    const info = this.documentService.getDocumentInfo(textDocument.uri)!;

    const fullDocRange = Range.create(Position.create(0, 0), info.positionAt(info.getText().length));

    const modeRanges = this.languageModes.getModesInRange(info, fullDocRange);
    const allEdits: TextEdit[] = [];

    const errMessages: string[] = [];

    modeRanges.forEach(range => {
      if (range.mode && range.mode.format) {
        try {
          const edits = range.mode.format(info, range, options);
          for (const edit of edits) {
            allEdits.push(edit);
          }
        } catch (err) {
          errMessages.push(err.toString());
        }
      }
    });

    if (errMessages.length !== 0) {
      this.displayErrorMessage('Formatting failed: "' + errMessages.join('\n') + '"');
      return [];
    }

    return allEdits;
  }

  onCompletion({ textDocument, position }: TextDocumentPositionParams): CompletionList {
    const info = this.documentService.getDocumentInfo(textDocument.uri)!;
    const mode = this.languageModes.getModeAtPosition(info, position);
    if (mode && mode.doComplete) {
      return mode.doComplete(info, position);
    }

    return NULL_COMPLETION;
  }

  onCompletionResolve(item: CompletionItem): CompletionItem {
    if (item.data) {
      const { uri, languageId } = item.data;
      if (uri && languageId) {
        const info = this.documentService.getDocumentInfo(uri)!;
        const mode = this.languageModes.getMode(languageId);
        if (info && mode && mode.doResolve) {
          return mode.doResolve(info, item);
        }
      }
    }

    return item;
  }

  onHover({ textDocument, position }: TextDocumentPositionParams): Hover {
    const info = this.documentService.getDocumentInfo(textDocument.uri)!;
    const mode = this.languageModes.getModeAtPosition(info, position);
    if (mode && mode.doHover) {
      return mode.doHover(info, position);
    }
    return NULL_HOVER;
  }

  onDocumentHighlight({ textDocument, position }: TextDocumentPositionParams): DocumentHighlight[] {
    const info = this.documentService.getDocumentInfo(textDocument.uri)!;
    const mode = this.languageModes.getModeAtPosition(info, position);
    if (mode && mode.findDocumentHighlight) {
      return mode.findDocumentHighlight(info, position);
    }
    return [];
  }

  onDefinition({ textDocument, position }: TextDocumentPositionParams): Definition {
    const info = this.documentService.getDocumentInfo(textDocument.uri)!;
    const mode = this.languageModes.getModeAtPosition(info, position);
    if (mode && mode.findDefinition) {
      return mode.findDefinition(info, position);
    }
    return [];
  }

  onReferences({ textDocument, position }: TextDocumentPositionParams): Location[] {
    const info = this.documentService.getDocumentInfo(textDocument.uri)!;
    const mode = this.languageModes.getModeAtPosition(info, position);
    if (mode && mode.findReferences) {
      return mode.findReferences(info, position);
    }
    return [];
  }

  onDocumentLinks({ textDocument }: DocumentLinkParams): DocumentLink[] {
    const info = this.documentService.getDocumentInfo(textDocument.uri)!;
    const documentContext: DocumentContext = {
      resolveReference: ref => {
        if (this.workspacePath && ref[0] === '/') {
          return Uri.file(path.resolve(this.workspacePath, ref)).toString();
        }
        const docUri = Uri.parse(info.uri);
        return docUri
          .with({
            // Reference from components need to go dwon from their parent dir
            path: path.resolve(docUri.fsPath, '..', ref)
          })
          .toString();
      }
    };

    const links: DocumentLink[] = [];
    this.languageModes.getAllModesInDocument(info).forEach(m => {
      if (m.findDocumentLinks) {
        pushAll(links, m.findDocumentLinks(info, documentContext));
      }
    });
    return links;
  }

  onDocumentSymbol({ textDocument }: DocumentSymbolParams): SymbolInformation[] {
    const info = this.documentService.getDocumentInfo(textDocument.uri)!;
    const symbols: SymbolInformation[] = [];

    this.languageModes.getAllModesInDocument(info).forEach(m => {
      if (m.findDocumentSymbols) {
        pushAll(symbols, m.findDocumentSymbols(info));
      }
    });
    return symbols;
  }

  onDocumentColors({ textDocument }: DocumentColorParams): ColorInformation[] {
    const info = this.documentService.getDocumentInfo(textDocument.uri)!;
    const colors: ColorInformation[] = [];

    this.languageModes.getAllModesInDocument(info).forEach(m => {
      if (m.findDocumentColors) {
        pushAll(colors, m.findDocumentColors(info));
      }
    });
    return colors;
  }

  onColorPresentations({ textDocument, color, range }: ColorPresentationParams): ColorPresentation[] {
    const info = this.documentService.getDocumentInfo(textDocument.uri)!;
    const mode = this.languageModes.getModeAtPosition(info, range.start);
    if (mode && mode.getColorPresentations) {
      return mode.getColorPresentations(info, color, range);
    }
    return [];
  }

  onSignatureHelp({ textDocument, position }: TextDocumentPositionParams): SignatureHelp | null {
    const info = this.documentService.getDocumentInfo(textDocument.uri)!;
    const mode = this.languageModes.getModeAtPosition(info, position);
    if (mode && mode.doSignatureHelp) {
      return mode.doSignatureHelp(info, position);
    }
    return NULL_SIGNATURE;
  }

  onCodeAction({ textDocument, range, context }: CodeActionParams) {
    const doc = this.documentService.getDocument(textDocument.uri)!;
    const mode = this.languageModes.getModeAtPosition(doc, range.start);
    if (this.languageModes.getModeAtPosition(doc, range.end) !== mode) {
      throw new Error("Vetur/VLS can't handle ranges across different sections of a .vue file.");
    }
    if (mode && mode.getCodeActions) {
      // TODO: funnel formatParams?
      return mode.getCodeActions(doc, range, /*formatParams*/ {} as any, context);
    }
    return [];
  }

  getRefactorEdits(refactorAction: RefactorAction) {
    const uri = Uri.file(refactorAction.fileName).toString();
    const doc = this.documentService.getDocument(uri)!;
    const startPos = doc.positionAt(refactorAction.textRange.pos);
    const mode = this.languageModes.getModeAtPosition(doc, startPos);
    if (mode && mode.getRefactorEdits) {
      return mode.getRefactorEdits(doc, refactorAction);
    }
    return undefined;
  }

  private triggerValidation(documentInfo: VueDocumentInfo): void {
    this.cleanPendingValidation(documentInfo);
    this.pendingValidationRequests[documentInfo.uri] = setTimeout(() => {
      delete this.pendingValidationRequests[documentInfo.uri];
      this.validateTextDocument(documentInfo);
    }, this.validationDelayMs);
  }

  cleanPendingValidation(documentInfo: VueDocumentInfo): void {
    const request = this.pendingValidationRequests[documentInfo.uri];
    if (request) {
      clearTimeout(request);
      delete this.pendingValidationRequests[documentInfo.uri];
    }
  }

  validateTextDocument(documentInfo: VueDocumentInfo): void {
    const diagnostics: Diagnostic[] = this.doValidate(documentInfo);
    this.lspConnection.sendDiagnostics({ uri: documentInfo.uri, diagnostics });
  }

  doValidate(doc: VueDocumentInfo): Diagnostic[] {
    const diagnostics: Diagnostic[] = [];
    if (doc.languageId === 'vue') {
      this.languageModes.getAllModesInDocument(doc).forEach(mode => {
        if (mode.doValidation && this.validation[mode.getId()]) {
          pushAll(diagnostics, mode.doValidation(doc));
        }
      });
    }
    return diagnostics;
  }

  removeDocument(info: TextDocument): void {
    this.languageModes.onDocumentRemoved(info);
  }

  dispose(): void {
    this.languageModes.dispose();
  }

  get capabilities(): ServerCapabilities {
    return {
      textDocumentSync: TextDocumentSyncKind.Full,
      completionProvider: { resolveProvider: true, triggerCharacters: ['.', ':', '<', '"', "'", '/', '@', '*'] },
      signatureHelpProvider: { triggerCharacters: ['('] },
      documentFormattingProvider: false,
      hoverProvider: true,
      documentHighlightProvider: true,
      documentLinkProvider: {
        resolveProvider: false
      },
      documentSymbolProvider: true,
      definitionProvider: true,
      referencesProvider: true,
      codeActionProvider: true,
      colorProvider: true
    };
  }
}

function pushAll<T>(to: T[], from: T[]) {
  if (from) {
    for (let i = 0; i < from.length; i++) {
      to.push(from[i]);
    }
  }
}<|MERGE_RESOLUTION|>--- conflicted
+++ resolved
@@ -39,30 +39,21 @@
 import Uri from 'vscode-uri';
 import { LanguageModes } from '../modes/languageModes';
 import { NULL_COMPLETION, NULL_HOVER, NULL_SIGNATURE } from '../modes/nullMode';
-<<<<<<< HEAD
-import { DocumentContext } from '../types';
-import { DocumentService, VueDocumentInfo } from './documentService';
-import { VueInfoService } from './vueInfoService';
-import { ExternalDocumentService } from './externalDocumentService';
-
-export class VLS {
-  private readonly documentService: DocumentService;
-  private readonly externalDocumentService: ExternalDocumentService;
-=======
 import { VueInfoService } from './vueInfoService';
 import { DependencyService } from './dependencyService';
 import * as _ from 'lodash';
 import { DocumentContext, RefactorAction } from '../types';
-import { DocumentService } from './documentService';
+import { DocumentService, VueDocumentInfo } from './documentService';
+import { ExternalDocumentService } from './externalDocumentService';
 
 export class VLS {
   // @Todo: Remove this and DocumentContext
   private workspacePath: string | undefined;
 
   private documentService: DocumentService;
+  private externalDocumentService: ExternalDocumentService;
   private vueInfoService: VueInfoService;
   private dependencyService: DependencyService;
->>>>>>> 515e6040
 
   private languageModes: LanguageModes;
 
@@ -80,28 +71,13 @@
 
   private documentFormatterRegistration: Disposable | undefined;
 
-<<<<<<< HEAD
-  constructor(private workspacePath: string, private lspConnection: IConnection) {
-    this.documentService = new DocumentService();
-    this.externalDocumentService = new ExternalDocumentService();
-    this.documentService.listen(lspConnection);
-    this.externalDocumentService.listen(lspConnection);
-
-    this.languageModes = getLanguageModes(workspacePath, this.documentService, this.externalDocumentService);
-    this.vueInfoService = new VueInfoService(this.languageModes);
-    this.languageModes.getAllModes().forEach(m => {
-      if (m.configureService) {
-        m.configureService(this.vueInfoService);
-      }
-    });
-
-=======
   constructor(private lspConnection: IConnection) {
     this.documentService = new DocumentService(this.lspConnection);
+    this.externalDocumentService = new ExternalDocumentService(this.lspConnection);
     this.vueInfoService = new VueInfoService();
     this.dependencyService = new DependencyService();
 
-    this.languageModes = new LanguageModes();
+    this.languageModes = new LanguageModes(this.documentService, this.externalDocumentService);
   }
 
   async init(params: InitializeParams) {
@@ -125,7 +101,6 @@
       dependencyService: this.dependencyService
     });
 
->>>>>>> 515e6040
     this.setupConfigListeners();
     this.setupLSPHandlers();
     this.setupFileChangeListeners();
@@ -469,7 +444,14 @@
 
   get capabilities(): ServerCapabilities {
     return {
-      textDocumentSync: TextDocumentSyncKind.Full,
+      textDocumentSync: {
+        change: TextDocumentSyncKind.Incremental,
+        openClose: true,
+        save: {
+          includeText: true
+        },
+        willSave: true
+      },
       completionProvider: { resolveProvider: true, triggerCharacters: ['.', ':', '<', '"', "'", '/', '@', '*'] },
       signatureHelpProvider: { triggerCharacters: ['('] },
       documentFormattingProvider: false,
