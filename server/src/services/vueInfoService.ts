--- conflicted
+++ resolved
@@ -1,14 +1,8 @@
-<<<<<<< HEAD
-import { LanguageModes } from '../modes/languageModes';
-import { getFileFsPath } from '../utils/paths';
-import { Definition } from 'vscode-languageserver-types';
-import { VueDocumentInfo } from './documentService';
-=======
 import { TextDocument } from 'vscode-languageserver';
 import { getFileFsPath } from '../utils/paths';
 import { Definition } from 'vscode-languageserver-types';
 import { LanguageModes } from '../modes/languageModes';
->>>>>>> 515e6040
+import { VueDocumentInfo } from './documentService';
 
 /**
  * State associated with a specific Vue file
@@ -81,13 +75,8 @@
     this.vueFileInfo.set(getFileFsPath(doc.uri), info);
   }
 
-<<<<<<< HEAD
   getInfo(doc: VueDocumentInfo) {
-    this.languageModes.getAllModesInDocument(doc).forEach(m => {
-=======
-  getInfo(doc: TextDocument) {
     this.languageModes!.getAllModesInDocument(doc).forEach(m => {
->>>>>>> 515e6040
       if (m.updateFileInfo) {
         m.updateFileInfo(doc);
       }
