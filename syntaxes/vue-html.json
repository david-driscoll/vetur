--- conflicted
+++ resolved
@@ -1,779 +1,534 @@
 {
-    "uuid": "ca2e4260-5d62-45bf-8cf1-d8b5cc19c8f8", 
+    "uuid": "ca2e4260-5d62-45bf-8cf1-d8b5cc19c8f8",
     "repository": {
         "string-double-quoted": {
-            "begin": "\"", 
+            "begin": "\"",
             "endCaptures": {
                 "0": {
                     "name": "punctuation.definition.string.end.html"
                 }
-            }, 
+            },
             "beginCaptures": {
                 "0": {
                     "name": "punctuation.definition.string.begin.html"
                 }
-            }, 
+            },
             "patterns": [
                 {
                     "include": "#vue-interpolations"
-                }, 
+                },
                 {
                     "include": "#entities"
                 }
-            ], 
-            "end": "\"", 
+            ],
+            "end": "\"",
             "name": "string.quoted.double.html"
-        }, 
+        },
         "tag-generic-attribute": {
-            "match": "(?<=[^=])\\b([a-zA-Z0-9:-]+)", 
+            "match": "(?<=[^=])\\b([a-zA-Z0-9:-]+)",
             "name": "entity.other.attribute-name.html"
-        }, 
+        },
         "tag-stuff": {
             "patterns": [
                 {
                     "include": "#vue-directives"
-                }, 
+                },
                 {
                     "include": "#tag-id-attribute"
-                }, 
+                },
                 {
                     "include": "#tag-generic-attribute"
-                }, 
+                },
                 {
                     "include": "#string-double-quoted"
-                }, 
+                },
                 {
                     "include": "#string-single-quoted"
                 }
             ]
-        }, 
+        },
         "vue-directives": {
-            "begin": "((?:\\b(v-)|(:|@))([a-zA-Z\\-]+)(?:\\:([a-zA-Z\\-]+))?(?:\\.([a-zA-Z\\-]+))*)\\s*(=)", 
+            "begin": "((?:\\b(v-)|(:|@))([a-zA-Z\\-]+)(?:\\:([a-zA-Z\\-]+))?(?:\\.([a-zA-Z\\-]+))*)\\s*(=)",
             "captures": {
                 "1": {
                     "name": "entity.other.attribute-name.html"
-                }, 
+                },
                 "7": {
                     "name": "punctuation.separator.key-value.html"
                 }
-            }, 
-            "patterns": [
-                {
-                    "begin": "\"", 
+            },
+            "patterns": [
+                {
+                    "begin": "\"",
                     "endCaptures": {
                         "0": {
                             "name": "punctuation.definition.string.end.html"
                         }
-                    }, 
+                    },
                     "beginCaptures": {
                         "0": {
                             "name": "punctuation.definition.string.begin.html"
                         }
-                    }, 
+                    },
                     "patterns": [
                         {
                             "include": "source.js"
                         }
-                    ], 
-                    "end": "\"", 
+                    ],
+                    "end": "\"",
                     "name": "source.directive.vue"
-                }, 
-                {
-                    "begin": "'", 
+                },
+                {
+                    "begin": "'",
                     "endCaptures": {
                         "0": {
                             "name": "punctuation.definition.string.end.html"
                         }
-                    }, 
+                    },
                     "beginCaptures": {
                         "0": {
                             "name": "punctuation.definition.string.begin.html"
                         }
-                    }, 
+                    },
                     "patterns": [
                         {
                             "include": "source.js"
                         }
-                    ], 
-                    "end": "'", 
+                    ],
+                    "end": "'",
                     "name": "source.directive.vue"
                 }
-            ], 
-            "end": "(?<='|\")", 
+            ],
+            "end": "(?<='|\")",
             "name": "meta.directive.vue"
-        }, 
+        },
         "vue-interpolations": {
             "patterns": [
                 {
-                    "begin": "\\{\\{\\{?", 
+                    "begin": "\\{\\{\\{?",
                     "endCaptures": {
                         "0": {
                             "name": "punctuation.definition.generic.end.html"
                         }
-                    }, 
+                    },
                     "beginCaptures": {
                         "0": {
                             "name": "punctuation.definition.generic.begin.html"
                         }
-                    }, 
+                    },
                     "patterns": [
                         {
                             "include": "source.js"
                         }
-                    ], 
-                    "end": "\\}\\}\\}?", 
+                    ],
+                    "end": "\\}\\}\\}?",
                     "name": "expression.embedded.vue"
                 }
             ]
-        }, 
+        },
         "tag-id-attribute": {
-            "begin": "\\b(id)\\b\\s*(=)", 
+            "begin": "\\b(id)\\b\\s*(=)",
             "captures": {
                 "2": {
                     "name": "punctuation.separator.key-value.html"
-                }, 
+                },
                 "1": {
                     "name": "entity.other.attribute-name.id.html"
                 }
-            }, 
-            "patterns": [
-                {
-                    "begin": "\"", 
-                    "contentName": "meta.toc-list.id.html", 
+            },
+            "patterns": [
+                {
+                    "begin": "\"",
+                    "contentName": "meta.toc-list.id.html",
                     "endCaptures": {
                         "0": {
                             "name": "punctuation.definition.string.end.html"
                         }
-                    }, 
+                    },
                     "beginCaptures": {
                         "0": {
                             "name": "punctuation.definition.string.begin.html"
                         }
-                    }, 
+                    },
                     "patterns": [
                         {
                             "include": "#vue-interpolations"
-                        }, 
+                        },
                         {
                             "include": "#entities"
                         }
-                    ], 
-                    "end": "\"", 
+                    ],
+                    "end": "\"",
                     "name": "string.quoted.double.html"
-                }, 
-                {
-                    "begin": "'", 
-                    "contentName": "meta.toc-list.id.html", 
+                },
+                {
+                    "begin": "'",
+                    "contentName": "meta.toc-list.id.html",
                     "endCaptures": {
                         "0": {
                             "name": "punctuation.definition.string.end.html"
                         }
-                    }, 
+                    },
                     "beginCaptures": {
                         "0": {
                             "name": "punctuation.definition.string.begin.html"
                         }
-                    }, 
+                    },
                     "patterns": [
                         {
                             "include": "#vue-interpolations"
-                        }, 
+                        },
                         {
                             "include": "#entities"
                         }
-                    ], 
-                    "end": "'", 
+                    ],
+                    "end": "'",
                     "name": "string.quoted.single.html"
-                }, 
+                },
                 {
                     "captures": {
                         "0": {
                             "name": "meta.toc-list.id.html"
                         }
-                    }, 
-                    "match": "(?<==)(?:[^\\s<>/'\"]|/(?!>))+", 
+                    },
+                    "match": "(?<==)(?:[^\\s<>/'\"]|/(?!>))+",
                     "name": "string.unquoted.html"
                 }
-            ], 
-            "end": "(?!\\G)(?<='|\"|[^\\s<>/])", 
+            ],
+            "end": "(?!\\G)(?<='|\"|[^\\s<>/])",
             "name": "meta.attribute-with-value.id.html"
-        }, 
+        },
         "entities": {
             "patterns": [
                 {
                     "captures": {
                         "3": {
                             "name": "punctuation.definition.entity.html"
-                        }, 
+                        },
                         "1": {
                             "name": "punctuation.definition.entity.html"
                         }
-                    }, 
-                    "match": "(&)([a-zA-Z0-9]+|#[0-9]+|#x[0-9a-fA-F]+)(;)", 
+                    },
+                    "match": "(&)([a-zA-Z0-9]+|#[0-9]+|#x[0-9a-fA-F]+)(;)",
                     "name": "constant.character.entity.html"
-                }, 
-                {
-                    "match": "&", 
+                },
+                {
+                    "match": "&",
                     "name": "invalid.illegal.bad-ampersand.html"
                 }
             ]
-        }, 
+        },
         "string-single-quoted": {
-            "begin": "'", 
+            "begin": "'",
             "endCaptures": {
                 "0": {
                     "name": "punctuation.definition.string.end.html"
                 }
-            }, 
+            },
             "beginCaptures": {
                 "0": {
                     "name": "punctuation.definition.string.begin.html"
                 }
-            }, 
+            },
             "patterns": [
                 {
                     "include": "#vue-interpolations"
-                }, 
+                },
                 {
                     "include": "#entities"
                 }
-            ], 
-            "end": "'", 
+            ],
+            "end": "'",
             "name": "string.quoted.single.html"
         }
-    }, 
-    "scopeName": "text.html.vue-html", 
+    },
+    "scopeName": "text.html.vue-html",
     "patterns": [
         {
             "include": "#vue-interpolations"
-        }, 
-        {
-            "begin": "(<)([a-zA-Z0-9:-]++)(?=[^>]*></\\2>)", 
+        },
+        {
+            "begin": "(<)([a-zA-Z0-9:-]++)(?=[^>]*></\\2>)",
             "endCaptures": {
                 "3": {
                     "name": "punctuation.definition.tag.begin.html"
-                }, 
+                },
                 "2": {
                     "name": "punctuation.definition.tag.begin.html meta.scope.between-tag-pair.html"
-                }, 
-                "1": {
-                    "name": "punctuation.definition.tag.end.html"
-                }, 
+                },
+                "1": {
+                    "name": "punctuation.definition.tag.end.html"
+                },
                 "5": {
                     "name": "punctuation.definition.tag.end.html"
-                }, 
+                },
                 "4": {
                     "name": "entity.name.tag.html"
                 }
-            }, 
+            },
             "beginCaptures": {
                 "2": {
                     "name": "entity.name.tag.html"
-                }, 
-                "1": {
-                    "name": "punctuation.definition.tag.begin.html"
-                }
-            }, 
-            "patterns": [
-                {
-                    "include": "#tag-stuff"
-                }
-            ], 
-            "end": "(>)(<)(/)(\\2)(>)", 
+                },
+                "1": {
+                    "name": "punctuation.definition.tag.begin.html"
+                }
+            },
+            "patterns": [
+                {
+                    "include": "#tag-stuff"
+                }
+            ],
+            "end": "(>)(<)(/)(\\2)(>)",
             "name": "meta.tag.any.html"
-        }, 
-        {
-            "begin": "(<\\?)(xml)", 
+        },
+        {
+            "begin": "(<\\?)(xml)",
             "captures": {
                 "2": {
                     "name": "entity.name.tag.xml.html"
-                }, 
+                },
                 "1": {
                     "name": "punctuation.definition.tag.html"
                 }
-            }, 
+            },
             "patterns": [
                 {
                     "include": "#tag-generic-attribute"
-                }, 
+                },
                 {
                     "include": "#string-double-quoted"
-                }, 
+                },
                 {
                     "include": "#string-single-quoted"
                 }
-            ], 
-            "end": "(\\?>)", 
+            ],
+            "end": "(\\?>)",
             "name": "meta.tag.preprocessor.xml.html"
-        }, 
-        {
-            "begin": "<!--", 
+        },
+        {
+            "begin": "<!--",
             "captures": {
                 "0": {
                     "name": "punctuation.definition.comment.html"
                 }
-            }, 
-            "patterns": [
-                {
-                    "match": "--", 
+            },
+            "patterns": [
+                {
+                    "match": "--",
                     "name": "invalid.illegal.bad-comments-or-CDATA.html"
                 }
-            ], 
-            "end": "--\\s*>", 
+            ],
+            "end": "--\\s*>",
             "name": "comment.block.html"
-        }, 
-        {
-            "begin": "<!", 
+        },
+        {
+            "begin": "<!",
             "captures": {
                 "0": {
                     "name": "punctuation.definition.tag.html"
                 }
-            }, 
-            "patterns": [
-                {
-                    "begin": "(?i:DOCTYPE)", 
+            },
+            "patterns": [
+                {
+                    "begin": "(?i:DOCTYPE)",
                     "captures": {
                         "1": {
                             "name": "entity.name.tag.doctype.html"
                         }
-                    }, 
-                    "patterns": [
-                        {
-                            "match": "\"[^\">]*\"", 
+                    },
+                    "patterns": [
+                        {
+                            "match": "\"[^\">]*\"",
                             "name": "string.quoted.double.doctype.identifiers-and-DTDs.html"
                         }
-                    ], 
-                    "end": "(?=>)", 
+                    ],
+                    "end": "(?=>)",
                     "name": "meta.tag.sgml.doctype.html"
-                }, 
-                {
-                    "begin": "\\[CDATA\\[", 
-                    "end": "]](?=>)", 
+                },
+                {
+                    "begin": "\\[CDATA\\[",
+                    "end": "]](?=>)",
                     "name": "constant.other.inline-data.html"
-                }, 
-                {
-                    "match": "(\\s*)(?!--|>)\\S(\\s*)", 
+                },
+                {
+                    "match": "(\\s*)(?!--|>)\\S(\\s*)",
                     "name": "invalid.illegal.bad-comments-or-CDATA.html"
                 }
-            ], 
-            "end": ">", 
+            ],
+            "end": ">",
             "name": "meta.tag.sgml.html"
-        }, 
-        {
-            "begin": "(</?)((?i:template)[a-zA-Z0-9:-]+\\b)", 
-            "endCaptures": {
-                "1": {
-                    "name": "punctuation.definition.tag.end.html"
-                }
-            }, 
+        },
+        {
+            "begin": "(</?)((?i:template)[a-zA-Z0-9:-]+\\b)",
+            "endCaptures": {
+                "1": {
+                    "name": "punctuation.definition.tag.end.html"
+                }
+            },
             "beginCaptures": {
                 "2": {
                     "name": "entity.name.tag.block.any.html"
-                }, 
-                "1": {
-                    "name": "punctuation.definition.tag.begin.html"
-                }
-            }, 
-            "patterns": [
-                {
-                    "include": "#tag-stuff"
-                }
-            ], 
-            "end": "(>)", 
+                },
+                "1": {
+                    "name": "punctuation.definition.tag.begin.html"
+                }
+            },
+            "patterns": [
+                {
+                    "include": "#tag-stuff"
+                }
+            ],
+            "end": "(>)",
             "name": "meta.tag.block.any.html"
-        }, 
-        {
-            "begin": "(<)(template)", 
+        },
+        {
+            "begin": "(<)(template)",
             "beginCaptures": {
                 "2": {
                     "name": "entity.name.tag.style.html"
-                }, 
-                "1": {
-                    "name": "punctuation.definition.tag.begin.html"
-                }
-            }, 
-            "patterns": [
-                {
-                    "include": "#tag-stuff"
-                }, 
-                {
-                    "begin": "(>)", 
+                },
+                "1": {
+                    "name": "punctuation.definition.tag.begin.html"
+                }
+            },
+            "patterns": [
+                {
+                    "include": "#tag-stuff"
+                },
+                {
+                    "begin": "(>)",
                     "beginCaptures": {
                         "1": {
                             "name": "punctuation.definition.tag.end.html"
                         }
-                    }, 
-                    "contentName": "text.html.vue-html", 
+                    },
+                    "contentName": "text.html.vue-html",
                     "patterns": [
                         {
                             "include": "text.html.vue-html"
                         }
-                    ], 
+                    ],
                     "end": "(?=</template>)"
                 }
-            ], 
-            "end": "(</)(template)(>)", 
+            ],
+            "end": "(</)(template)(>)",
             "endCaptures": {
                 "3": {
                     "name": "punctuation.definition.tag.end.html"
-                }, 
+                },
                 "2": {
                     "name": "entity.name.tag.style.html"
-                }, 
+                },
                 "1": {
                     "name": "punctuation.definition.tag.begin.html"
                 }
             }
-        }, 
-        {
-            "begin": "(</?)((?i:body|head|html)\\b)", 
+        },
+        {
+            "begin": "(</?)((?i:body|head|html)\\b)",
             "captures": {
                 "2": {
                     "name": "entity.name.tag.structure.any.html"
-                }, 
-                "1": {
-                    "name": "punctuation.definition.tag.begin.html"
-                }
-            }, 
-            "endCaptures": {
-                "1": {
-                    "name": "punctuation.definition.tag.end.html"
-                }
-            }, 
-            "patterns": [
-                {
-                    "include": "#tag-stuff"
-                }
-            ], 
-            "end": "(>)", 
+                },
+                "1": {
+                    "name": "punctuation.definition.tag.begin.html"
+                }
+            },
+            "endCaptures": {
+                "1": {
+                    "name": "punctuation.definition.tag.end.html"
+                }
+            },
+            "patterns": [
+                {
+                    "include": "#tag-stuff"
+                }
+            ],
+            "end": "(>)",
             "name": "meta.tag.structure.any.html"
-        }, 
-        {
-            "begin": "(</?)((?i:address|blockquote|dd|div|dl|dt|fieldset|form|frame|frameset|h1|h2|h3|h4|h5|h6|iframe|noframes|object|ol|p|ul|applet|center|dir|hr|menu|pre)(?!-)\\b)", 
-            "endCaptures": {
-                "1": {
-                    "name": "punctuation.definition.tag.end.html"
-                }
-            }, 
+        },
+        {
+            "begin": "(</?)((?i:address|blockquote|dd|div|dl|dt|fieldset|form|frame|frameset|h1|h2|h3|h4|h5|h6|iframe|noframes|object|ol|p|ul|applet|center|dir|hr|menu|pre)(?!-)\\b)",
+            "endCaptures": {
+                "1": {
+                    "name": "punctuation.definition.tag.end.html"
+                }
+            },
             "beginCaptures": {
                 "2": {
                     "name": "entity.name.tag.block.any.html"
-                }, 
-                "1": {
-                    "name": "punctuation.definition.tag.begin.html"
-                }
-            }, 
-            "patterns": [
-                {
-                    "include": "#tag-stuff"
-                }
-            ], 
-            "end": "(>)", 
+                },
+                "1": {
+                    "name": "punctuation.definition.tag.begin.html"
+                }
+            },
+            "patterns": [
+                {
+                    "include": "#tag-stuff"
+                }
+            ],
+            "end": "(>)",
             "name": "meta.tag.block.any.html"
-        }, 
-        {
-            "begin": "(</?)((?i:a|abbr|acronym|area|b|base|basefont|bdo|big|br|button|caption|cite|code|col|colgroup|del|dfn|em|font|head|html|i|img|input|ins|isindex|kbd|label|legend|li|link|map|meta|noscript|optgroup|option|param|q|s|samp|script|select|small|span|strike|strong|style|sub|sup|table|tbody|td|textarea|tfoot|th|thead|title|tr|tt|u|var)(?!-)\\b)", 
-            "endCaptures": {
-                "1": {
-                    "name": "punctuation.definition.tag.end.html"
-                }
-            }, 
+        },
+        {
+            "begin": "(</?)((?i:a|abbr|acronym|area|b|base|basefont|bdo|big|br|button|caption|cite|code|col|colgroup|del|dfn|em|font|head|html|i|img|input|ins|isindex|kbd|label|legend|li|link|map|meta|noscript|optgroup|option|param|q|s|samp|script|select|small|span|strike|strong|style|sub|sup|table|tbody|td|textarea|tfoot|th|thead|title|tr|tt|u|var)(?!-)\\b)",
+            "endCaptures": {
+                "1": {
+                    "name": "punctuation.definition.tag.end.html"
+                }
+            },
             "beginCaptures": {
                 "2": {
                     "name": "entity.name.tag.inline.any.html"
-                }, 
-                "1": {
-                    "name": "punctuation.definition.tag.begin.html"
-                }
-            }, 
-            "patterns": [
-                {
-                    "include": "#tag-stuff"
-                }
-            ], 
-            "end": "(/?>)", 
+                },
+                "1": {
+                    "name": "punctuation.definition.tag.begin.html"
+                }
+            },
+            "patterns": [
+                {
+                    "include": "#tag-stuff"
+                }
+            ],
+            "end": "(/?>)",
             "name": "meta.tag.inline.any.html"
-        }, 
-        {
-            "begin": "(</?)([a-zA-Z0-9:-]+)", 
-            "endCaptures": {
-                "1": {
-                    "name": "punctuation.definition.tag.end.html"
-                }
-            }, 
+        },
+        {
+            "begin": "(</?)([a-zA-Z0-9:-]+)",
+            "endCaptures": {
+                "1": {
+                    "name": "punctuation.definition.tag.end.html"
+                }
+            },
             "beginCaptures": {
                 "2": {
                     "name": "entity.name.tag.other.html"
-                }, 
-                "1": {
-                    "name": "punctuation.definition.tag.begin.html"
-                }
-            }, 
-            "patterns": [
-                {
-                    "include": "#tag-stuff"
-                }
-            ], 
-            "end": "(/?>)", 
+                },
+                "1": {
+                    "name": "punctuation.definition.tag.begin.html"
+                }
+            },
+            "patterns": [
+                {
+                    "include": "#tag-stuff"
+                }
+            ],
+            "end": "(/?>)",
             "name": "meta.tag.other.html"
-        }, 
+        },
         {
             "include": "#entities"
-        }, 
-        {
-            "match": "<>", 
+        },
+        {
+            "match": "<>",
             "name": "invalid.illegal.incomplete.html"
-        }, 
-        {
-            "match": "<", 
+        },
+        {
+            "match": "<",
             "name": "invalid.illegal.bad-angle-bracket.html"
         }
-    ], 
-<<<<<<< HEAD
-    "repository": {
-        "vue-directives": {
-            "begin": "((?:\\b(v-)|(:|@))([a-zA-Z\\-]+)(?:\\:([a-zA-Z\\-]+))?(?:\\.([a-zA-Z\\-]+))*)\\s*(=)", 
-            "captures": {
-                "1": {
-                    "name": "entity.other.attribute-name.html"
-                }, 
-                "7": {
-                    "name": "punctuation.separator.key-value.html"
-                }
-            }, 
-            "patterns": [
-                {
-                    "endCaptures": {
-                        "0": {
-                            "name": "punctuation.definition.string.end.html"
-                        }
-                    }, 
-                    "beginCaptures": {
-                        "0": {
-                            "name": "punctuation.definition.string.begin.html"
-                        }
-                    }, 
-                    "begin": "\"", 
-                    "patterns": [
-                        {
-                            "include": "source.js"
-                        }
-                    ], 
-                    "end": "\"", 
-                    "name": "source.directive.vue"
-                }, 
-                {
-                    "endCaptures": {
-                        "0": {
-                            "name": "punctuation.definition.string.end.html"
-                        }
-                    }, 
-                    "beginCaptures": {
-                        "0": {
-                            "name": "punctuation.definition.string.begin.html"
-                        }
-                    }, 
-                    "begin": "'", 
-                    "patterns": [
-                        {
-                            "include": "source.js"
-                        }
-                    ], 
-                    "end": "'", 
-                    "name": "source.directive.vue"
-                }
-            ], 
-            "end": "(?<='|\")|(?=[\\s<>`])", 
-            "name": "meta.directive.vue"
-        }, 
-        "tag-generic-attribute": {
-            "match": "(?<=[^=])\\b([a-zA-Z0-9:-]+)", 
-            "name": "entity.other.attribute-name.html"
-        }, 
-        "tag-id-attribute": {
-            "begin": "\\b(id)\\b\\s*(=)", 
-            "captures": {
-                "2": {
-                    "name": "punctuation.separator.key-value.html"
-                }, 
-                "1": {
-                    "name": "entity.other.attribute-name.id.html"
-                }
-            }, 
-            "patterns": [
-                {
-                    "name": "string.quoted.double.html", 
-                    "contentName": "meta.toc-list.id.html", 
-                    "beginCaptures": {
-                        "0": {
-                            "name": "punctuation.definition.string.begin.html"
-                        }
-                    }, 
-                    "begin": "\"", 
-                    "patterns": [
-                        {
-                            "include": "#vue-interpolations"
-                        }, 
-                        {
-                            "include": "#entities"
-                        }
-                    ], 
-                    "end": "\"", 
-                    "endCaptures": {
-                        "0": {
-                            "name": "punctuation.definition.string.end.html"
-                        }
-                    }
-                }, 
-                {
-                    "name": "string.quoted.single.html", 
-                    "contentName": "meta.toc-list.id.html", 
-                    "beginCaptures": {
-                        "0": {
-                            "name": "punctuation.definition.string.begin.html"
-                        }
-                    }, 
-                    "begin": "'", 
-                    "patterns": [
-                        {
-                            "include": "#vue-interpolations"
-                        }, 
-                        {
-                            "include": "#entities"
-                        }
-                    ], 
-                    "end": "'", 
-                    "endCaptures": {
-                        "0": {
-                            "name": "punctuation.definition.string.end.html"
-                        }
-                    }
-                }, 
-                {
-                    "captures": {
-                        "0": {
-                            "name": "meta.toc-list.id.html"
-                        }
-                    }, 
-                    "match": "(?<==)(?:[^\\s<>/'\"]|/(?!>))+", 
-                    "name": "string.unquoted.html"
-                }
-            ], 
-            "end": "(?!\\G)(?<='|\"|[^\\s<>/])", 
-            "name": "meta.attribute-with-value.id.html"
-        }, 
-        "string-single-quoted": {
-            "endCaptures": {
-                "0": {
-                    "name": "punctuation.definition.string.end.html"
-                }
-            }, 
-            "beginCaptures": {
-                "0": {
-                    "name": "punctuation.definition.string.begin.html"
-                }
-            }, 
-            "begin": "'", 
-            "patterns": [
-                {
-                    "include": "#vue-interpolations"
-                }, 
-                {
-                    "include": "#entities"
-                }
-            ], 
-            "end": "'", 
-            "name": "string.quoted.single.html"
-        }, 
-        "vue-interpolations": {
-            "patterns": [
-                {
-                    "endCaptures": {
-                        "0": {
-                            "name": "punctuation.definition.generic.end.html"
-                        }
-                    }, 
-                    "beginCaptures": {
-                        "0": {
-                            "name": "punctuation.definition.generic.begin.html"
-                        }
-                    }, 
-                    "begin": "\\{\\{\\{?", 
-                    "patterns": [
-                        {
-                            "include": "source.js"
-                        }
-                    ], 
-                    "end": "\\}\\}\\}?", 
-                    "name": "expression.embedded.vue"
-                }
-            ]
-        }, 
-        "tag-stuff": {
-            "patterns": [
-                {
-                    "include": "#vue-directives"
-                }, 
-                {
-                    "include": "#tag-id-attribute"
-                }, 
-                {
-                    "include": "#tag-generic-attribute"
-                }, 
-                {
-                    "include": "#string-double-quoted"
-                }, 
-                {
-                    "include": "#string-single-quoted"
-                }
-            ]
-        }, 
-        "string-double-quoted": {
-            "endCaptures": {
-                "0": {
-                    "name": "punctuation.definition.string.end.html"
-                }
-            }, 
-            "beginCaptures": {
-                "0": {
-                    "name": "punctuation.definition.string.begin.html"
-                }
-            }, 
-            "begin": "\"", 
-            "patterns": [
-                {
-                    "include": "#vue-interpolations"
-                }, 
-                {
-                    "include": "#entities"
-                }
-            ], 
-            "end": "\"", 
-            "name": "string.quoted.double.html"
-        }, 
-        "entities": {
-            "patterns": [
-                {
-                    "captures": {
-                        "3": {
-                            "name": "punctuation.definition.entity.html"
-                        }, 
-                        "1": {
-                            "name": "punctuation.definition.entity.html"
-                        }
-                    }, 
-                    "match": "(&)([a-zA-Z0-9]+|#[0-9]+|#x[0-9a-fA-F]+)(;)", 
-                    "name": "constant.character.entity.html"
-                }, 
-                {
-                    "match": "&", 
-                    "name": "invalid.illegal.bad-ampersand.html"
-                }
-            ]
-        }
-    }, 
-=======
-    "fileTypes": [], 
->>>>>>> d9f173e8
+    ],
+    "fileTypes": [],
     "name": "Vue HTML"
 }