{
  "name": "vetur",
  "displayName": "Vetur",
  "description": "Vue tooling for VS Code",
  "author": "Pine Wu <octref@gmail.com>",
  "icon": "asset/vue.png",
  "version": "0.14.5",
  "publisher": "octref",
  "scripts": {
    "compile": "tsc -p . && tsc -p server",
    "watch": "run-p watch-client watch-server",
    "watch-client": "tsc -w -p .",
    "watch-server": "tsc -w -p server",
    "precommit": "lint-staged",
    "prepush": "npm run test:server",
    "lint": "tslint -p tslint.json",
    "test:server": "cd server && npm run compile && npm test",
    "test:e2e": "sh ./test/e2e.sh",
    "test": "run-s lint compile test:server test:e2e",
    "docs": "bash ./build/update-docs.sh",
    "postinstall": "node ./node_modules/vscode/bin/install"
  },
  "lint-staged": {
    "*.ts": [
      "tslint --fix",
      "git add"
    ]
  },
  "repository": {
    "type": "git",
    "url": "https://github.com/vuejs/vetur.git"
  },
  "keywords": [
    "vetur",
    "Vue",
    "vue",
    "vuejs"
  ],
  "categories": [
    "Programming Languages"
  ],
  "engines": {
    "vscode": "^1.26.0"
  },
  "dependencies": {
    "vscode": "^1.1.22",
    "vscode-languageclient": "^5.0.1",
    "vscode-languageserver-types": "^3.12.0"
  },
  "activationEvents": [
    "onLanguage:vue"
  ],
  "main": "./dist/client/vueMain",
  "contributes": {
    "commands": [
      {
        "command": "vetur.generateGrammar",
        "title": "Vetur: Generate grammar from `vetur.grammar.customBlocks`"
      }
    ],
    "breakpoints": [
      {
        "language": "vue"
      }
    ],
    "languages": [
      {
        "id": "vue",
        "aliases": [
          "Vue",
          "vue"
        ],
        "extensions": [
          ".vue"
        ],
        "configuration": "./languages/vue-language-configuration.json"
      },
      {
        "id": "vue-html",
        "aliases": [
          "Vue-html"
        ],
        "configuration": "./languages/vue-html-language-configuration.json"
      },
      {
        "id": "postcss",
        "aliases": [
          "PostCSS",
          "POSTCSS"
        ],
        "configuration": "./languages/postcss-language-configuration.json"
      }
    ],
    "grammars": [
      {
        "language": "vue",
        "scopeName": "source.vue",
        "path": "./syntaxes/vue-generated.json",
        "embeddedLanguages": {
          "text.html.basic": "html",
          "text.html.vue-html": "vue-html",
          "text.pug": "jade",
          "text.haml": "haml",
          "source.css": "css",
          "source.css.scss": "scss",
          "source.css.less": "less",
          "source.css.postcss": "postcss",
          "source.sass": "sass",
          "source.stylus": "stylus",
          "source.js": "javascript",
          "source.ts": "typescript",
          "source.coffee": "coffeescript",
          "text.html.markdown": "md",
          "source.yaml": "yaml",
          "source.json": "json",
          "source.php": "php"
        }
      },
      {
        "language": "postcss",
        "scopeName": "source.css.postcss",
        "path": "./syntaxes/postcss.json"
      },
      {
        "language": "vue-html",
        "scopeName": "text.html.vue-html",
        "path": "./syntaxes/vue-html.json",
        "embeddedLanguages": {
          "source.js": "javascript"
        }
      }
    ],
    "configuration": {
      "title": "Vetur",
      "properties": {
        "vetur.completion.autoImport": {
          "type": "boolean",
          "default": true,
          "description": "Include completion for module export and auto import them"
        },
        "vetur.completion.useScaffoldSnippets": {
          "type": "boolean",
          "default": true,
          "description": "Enable/disable Vetur's built-in scaffolding snippets"
        },
        "vetur.grammar.customBlocks": {
          "type": "object",
          "default": {
            "docs": "md",
            "i18n": "json"
          },
          "description": "Mapping from custom block tag name to language name. Used for generating grammar to support syntax highlighting for custom blocks."
        },
        "vetur.validation.template": {
          "type": "boolean",
          "default": true,
          "description": "Validate vue-html in <template> using eslint-plugin-vue"
        },
        "vetur.validation.style": {
          "type": "boolean",
          "default": true,
          "description": "Validate css/scss/less/postcss in <style>"
        },
        "vetur.validation.script": {
          "type": "boolean",
          "default": true,
          "description": "Validate js/ts in <script>"
        },
        "vetur.format.options.tabSize": {
          "type": "number",
          "default": 2,
          "description": "Number of spaces per indentation level. Inherited by all formatters."
        },
        "vetur.format.options.useTabs": {
          "type": "boolean",
          "default": false,
          "description": "Use tabs for indentation. Inherited by all formatters."
        },
        "vetur.format.defaultFormatter.html": {
          "type": "string",
          "default": "prettyhtml",
          "enum": [
            "none",
            "prettyhtml",
            "js-beautify-html"
          ],
          "enumDescriptions": [
            "disable formatting",
            "prettyhtml",
            "html formatter of js-beautify"
          ],
          "description": "Default formatter for <template> region"
        },
        "vetur.format.defaultFormatter.css": {
          "type": "string",
          "default": "prettier",
          "enum": [
            "none",
            "prettier"
          ],
          "enumDescriptions": [
            "disable formatting",
            "css formatter using css parser from prettier"
          ],
          "description": "Default formatter for <style> region"
        },
        "vetur.format.defaultFormatter.postcss": {
          "type": "string",
          "default": "prettier",
          "enum": [
            "none",
            "prettier"
          ],
          "enumDescriptions": [
            "disable formatting",
            "postcss formatter using css parser from prettier"
          ],
          "description": "Default formatter for <style lang='postcss'> region"
        },
        "vetur.format.defaultFormatter.scss": {
          "type": "string",
          "default": "prettier",
          "enum": [
            "none",
            "prettier"
          ],
          "enumDescriptions": [
            "disable formatting",
            "scss formatter using scss parser from prettier"
          ],
          "description": "Default formatter for <style lang='scss'> region"
        },
        "vetur.format.defaultFormatter.less": {
          "type": "string",
          "default": "prettier",
          "enum": [
            "none",
            "prettier"
          ],
          "enumDescriptions": [
            "disable formatting",
            "less formatter using postcss parser from prettier"
          ],
          "description": "Default formatter for <style lang='less'> region"
        },
        "vetur.format.defaultFormatter.stylus": {
          "type": "string",
          "default": "stylus-supremacy",
          "enum": [
            "none",
            "stylus-supremacy"
          ],
          "enumDescriptions": [
            "disable formatting",
            "stylus formatter from stylus-supremacy"
          ],
          "description": "Default formatter for <style lang='stylus'> region"
        },
        "vetur.format.defaultFormatter.js": {
          "type": "string",
          "default": "prettier",
          "enum": [
            "none",
            "prettier",
            "prettier-eslint",
            "vscode-typescript"
          ],
          "enumDescriptions": [
            "disable formatting",
            "js formatter from prettier",
            "prettier-eslint",
            "js formatter from TypeScript"
          ],
          "description": "Default formatter for <script> region"
        },
        "vetur.format.defaultFormatter.ts": {
          "type": "string",
          "default": "prettier",
          "enum": [
            "none",
            "prettier",
            "vscode-typescript"
          ],
          "enumDescriptions": [
            "disable formatting",
            "ts formatter using typescript parser from prettier",
            "ts formatter from TypeScript"
          ],
          "description": "Default formatter for <script> region"
        },
        "vetur.format.defaultFormatterOptions": {
          "type": "object",
          "properties": {
            "prettier": {
              "type": "object",
              "description": "Global prettier config used by prettier formatter. Used by `prettier` and `prettier-eslint`.\n\nVetur will prefer a prettier config file at home directory if one exists.",
              "properties": {}
            },
            "prettyhtml": {
              "type": "object",
              "description": "Options for prettyhtml",
              "properties": {
                "printWidth": {
                  "type": "number",
                  "default": 100,
                  "description": "Maximum amount of characters allowed per line"
                },
                "singleQuote": {
                  "type": "boolean",
                  "default": false,
                  "description": "Whether to use single quotes by default"
                },
                "wrapAttributes": {
                  "type": "boolean",
                  "default": false,
                  "description": "Whether to wrap attributes"
                },
                "sortAttributes": {
                  "type": "boolean",
                  "default": false,
                  "description": "Whether to sort attributes"
                }
              }
            },
            "js-beautify-html": {
              "type": "object",
              "description": "Options for js-beautify"
            }
          },
          "default": {
            "js-beautify-html": {
              "wrap_attributes": "force-expand-multiline"
            },
            "prettyhtml": {
              "printWidth": 100,
              "singleQuote": false,
              "wrapAttributes": false,
              "sortAttributes": false
            }
          },
          "description": "Options for all default formatters"
        },
        "vetur.format.styleInitialIndent": {
          "type": "boolean",
          "default": false,
          "description": "Whether to have initial indent for <style> region"
        },
        "vetur.format.scriptInitialIndent": {
          "type": "boolean",
          "default": false,
          "description": "Whether to have initial indent for <script> region"
        },
        "vetur.trace.server": {
          "type": "string",
          "enum": [
            "off",
            "messages",
            "verbose"
          ],
          "default": "off",
          "description": "Traces the communication between VS Code and Vue Language Server."
        },
<<<<<<< HEAD
        "vetur.experimental.templateTypeCheck": {
          "type": "boolean",
          "default": false,
          "description": "Type check expressions in <template> region"
=======
        "vetur.dev.vlsPath": {
          "type": "string",
          "description": "Path to VLS for Vetur developers. There are two ways of using it. \n\n1. Clone vuejs/vetur from GitHub, build it and point it to the ABSOLUTE path of `/server`.\n2. `yarn global add vue-language-server` and point Vetur to the installed location (`yarn global dir` + node_modules/vue-language-server)"
>>>>>>> 48f4fdc6
        }
      }
    }
  },
  "devDependencies": {
    "@types/lodash": "^4.14.117",
    "@types/mocha": "^5.2.5",
    "@types/node": "^10.11.0",
    "husky": "^1.0.0-rc.15",
    "lint-staged": "^7.3.0",
    "mocha": "^5.2.0",
    "npm-run-all": "^4.1.5",
    "tslint": "^5.8.0",
    "typescript": "^3.0.3"
  }
}<|MERGE_RESOLUTION|>--- conflicted
+++ resolved
@@ -360,16 +360,14 @@
           "default": "off",
           "description": "Traces the communication between VS Code and Vue Language Server."
         },
-<<<<<<< HEAD
+        "vetur.dev.vlsPath": {
+          "type": "string",
+          "description": "Path to VLS for Vetur developers. There are two ways of using it. \n\n1. Clone vuejs/vetur from GitHub, build it and point it to the ABSOLUTE path of `/server`.\n2. `yarn global add vue-language-server` and point Vetur to the installed location (`yarn global dir` + node_modules/vue-language-server)"
+        },
         "vetur.experimental.templateTypeCheck": {
           "type": "boolean",
           "default": false,
           "description": "Type check expressions in <template> region"
-=======
-        "vetur.dev.vlsPath": {
-          "type": "string",
-          "description": "Path to VLS for Vetur developers. There are two ways of using it. \n\n1. Clone vuejs/vetur from GitHub, build it and point it to the ABSOLUTE path of `/server`.\n2. `yarn global add vue-language-server` and point Vetur to the installed location (`yarn global dir` + node_modules/vue-language-server)"
->>>>>>> 48f4fdc6
         }
       }
     }
