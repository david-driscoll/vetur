--- conflicted
+++ resolved
@@ -47,11 +47,7 @@
     "Programming Languages"
   ],
   "engines": {
-<<<<<<< HEAD
-    "vscode": "^1.30.0"
-=======
     "vscode": "^1.32.0"
->>>>>>> 515e6040
   },
   "dependencies": {
     "vscode-languageclient": "^5.3.0-next.3",
